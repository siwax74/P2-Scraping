--- conflicted
+++ resolved
@@ -148,46 +148,13 @@
     Returns:
         Dict[str, Union[str, float]]: Dictionnaire contenant les informations extraites du livre.
     """
-<<<<<<< HEAD
-    soup = extract_soup(book_url)  # Extrait le contenu HTML de la page du livre
-    if not soup:  # Vérifie si le contenu HTML est vide
-        return {}  # Retourne un dictionnaire vide si le contenu est vide
-    
-    book_info: Dict[str, Union[str, float]] = {}  # Initialise un dictionnaire pour les informations du livre
-    try:
-        book_info['product_page_url'] = book_url  # Ajoute l'URL de la page du produit au dictionnaire
-        book_info['upc'] = soup.find('th', string='UPC').find_next('td').text.strip()  # Extrait le code UPC du livre
-        book_info['title'] = soup.find('h1').text.strip()  # Extrait le titre du livre
-        book_info['price_incl_tax'] = float(soup.find('th', string='Price (incl. tax)').find_next('td').text.strip()[1:])  # Extrait le prix TTC
-        book_info['price_excl_tax'] = float(soup.find('th', string='Price (excl. tax)').find_next('td').text.strip()[1:])  # Extrait le prix HT
-        book_info['availability'] = soup.find('th', string='Availability').find_next('td').text.strip()  # Extrait la disponibilité du livre
-        book_info['description'] = soup.find('meta', attrs={'name': 'description'})['content'].strip()  # Extrait la description du livre
-        book_info['category'] = soup.find('ul', class_='breadcrumb').find_all('li')[2].text.strip()  # Extrait la catégorie du livre
-        book_info['rating'] = soup.find('p', class_='star-rating')['class'][1]  # Extrait la note du livre
-        
-        image_url = soup.find('div', class_='item active').find('img')['src']  # Extrait l'URL de l'image du livre
-        parsed_uri = urlparse(book_url)  # Parse l'URL du livre
-        domain = f"{parsed_uri.scheme}://{parsed_uri.netloc}"  # Construit le domaine de l'URL
-        absolute_image_url = urljoin(domain, image_url)  # Construit l'URL absolue de l'image
-        
-        image_name = f"{sanitize_filename(book_info['title'])}.jpg"  # Construit le nom de l'image
-        download_image(absolute_image_url, book_info['category'], image_name)  # Télécharge l'image du livre
-        book_info['image_url'] = absolute_image_url  # Ajoute l'URL de l'image au dictionnaire
-        book_info['image_path'] = os.path.join("images", sanitize_filename(book_info['category']), image_name)  # Ajoute le chemin de l'image au dictionnaire
-    except AttributeError as e:  # Capture les exceptions d'attributs manquants
-        print(f"Erreur lors de l'extraction des informations du livre depuis {book_url}: {e}")  # Affiche un message d'erreur
-        return {}  # Retourne un dictionnaire vide en cas d'erreur
-    
-    return book_info  # Retourne le dictionnaire contenant les informations du livre
-=======
     soup = extract_soup(book_url)  # Extrait et parse le contenu HTML de l'URL du livre
     if not soup:
         return {}  # Retourne un dictionnaire vide si l'extraction échoue
     
     book_info = {}
-    book_info['product_page_url'] = book_url
+    book_info['title'] = soup.find('h1').text.strip()  # Extrait le titre du livre
     book_info['upc'] = soup.find('th', string='UPC').find_next('td').text.strip()  # Extrait l'UPC du livre
-    book_info['title'] = soup.find('h1').text.strip()  # Extrait le titre du livre
     book_info['price_incl_tax'] = soup.find('th', string='Price (incl. tax)').find_next('td').text.strip()[1:]  # Extrait le prix TTC du livre
     book_info['price_excl_tax'] = soup.find('th', string='Price (excl. tax)').find_next('td').text.strip()[1:]  # Extrait le prix HT du livre
     book_info['availability'] = soup.find('th', string='Availability').find_next('td').text.strip()  # Extrait la disponibilité du livre
@@ -203,8 +170,7 @@
     book_info['image_url'] = absolute_image_url  # Ajoute l'URL de l'image aux informations du livre
     book_info['image_path'] = os.path.join("images", book_info['category'], image_name)  # Ajoute le chemin de l'image aux informations du livre
     
-    return book_info  # Retourne les informations du livre
->>>>>>> cb57f1d6
+    return book_info  # Retourne le dictionnaire contenant les informations du livre
 
 def write_to_csv(category_name: str, books: List[Dict[str, Union[str, float]]]) -> None:
     """ 
@@ -214,20 +180,9 @@
         category_name (str): Nom de la catégorie pour laquelle écrire le fichier CSV.
         books (List[Dict[str, Union[str, float]]]): Liste des livres à écrire dans le fichier CSV.
     """
-<<<<<<< HEAD
-    filename = f"{sanitize_filename(category_name)}.csv"  # Construit le nom du fichier CSV
-    try:
-        with open(filename, 'w', newline='', encoding='utf-8') as csvfile:  # Ouvre le fichier CSV en mode écriture
-            fieldnames = ['product_page_url', 'upc', 'title', 'price_incl_tax', 'price_excl_tax', 'availability', 'description', 'category', 'rating', 'image_url', 'image_path']  # Définition des en-têtes des colonnes
-            writer = csv.DictWriter(csvfile, fieldnames=fieldnames)  # Crée un objet DictWriter pour écrire le dictionnaire
-            writer.writeheader()  # Écrit les en-têtes des colonnes
-            writer.writerows(books)  # Écrit les lignes de données des livres
-    except IOError as e:  # Capture les exceptions d'entrée/sortie
-        print(f"Erreur lors de l'écriture dans le fichier CSV {filename}: {e}")  # Affiche un message d'erreur
-=======
     filename = f"{category_name}.csv"  # Génère le nom du fichier CSV
     with open(filename, 'w', newline='', encoding='utf-8') as csvfile:  # Ouvre le fichier CSV en mode écriture
-        fieldnames = ['product_page_url', 'upc', 'title', 'price_incl_tax', 'price_excl_tax', 'availability', 'description', 'category', 'rating', 'image_url', 'image_path']  # Définit les en-têtes de colonnes
+        fieldnames = ['title', 'upc', 'price_incl_tax', 'price_excl_tax', 'availability', 'description', 'category', 'rating', 'image_url', 'image_path']  # Définit les en-têtes de colonnes
         writer = csv.DictWriter(csvfile, fieldnames=fieldnames)  # Crée un objet writer pour écrire dans le fichier CSV
         writer.writeheader()  # Écrit les en-têtes de colonnes
         writer.writerows(books)  # Écrit les informations des livres dans le fichier CSV
@@ -251,5 +206,4 @@
                 books.append(book_info)  # Ajoute les informations du livre à la liste
                 print(book_info)  # Affiche les informations du livre
         category_name = category_url.rsplit('/', 2)[-2]  # Extrait le nom de la catégorie à partir de l'URL
-        write_to_csv(category_name, books)  # Écrit les informations des livres dans un fichier CSV
->>>>>>> cb57f1d6
+        write_to_csv(category_name, books)  # Écrit les informations des livres dans un fichier CSV